--- conflicted
+++ resolved
@@ -2,11 +2,8 @@
 
 ## Additions
 
-<<<<<<< HEAD
+  * Add `api::projects:repository::commits::CompareCommits` endpoint
   * Add `gitlab::Gitlab::new_self_signed` method
-=======
- * Add `api::projects:repository::commits::CompareCommits` endpoint
->>>>>>> 7618620f
 
 # v0.1701.0
 
